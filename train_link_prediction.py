--- conflicted
+++ resolved
@@ -428,11 +428,7 @@
                 ]:
                     # training, only use training graph
                     model[0].set_neighbor_sampler(train_neighbor_sampler)
-<<<<<<< HEAD
                 if args.model_name in ["JODIE", "DyRep", "TGN", "DecoLP", "TGAT"]:
-=======
-                if args.model_name in ["JODIE", "DyRep", "TGN", "DecoLP", "DyGFormer"]:
->>>>>>> b442e698
                     # reinitialize memory of memory-based models at the start of each epoch
                     model[0].memory_bank.__init_memory_bank__()
 
@@ -612,11 +608,7 @@
                     train_metrics.append(
                         get_link_prediction_metrics(predicts=predicts, labels=labels)
                     )
-<<<<<<< HEAD
-                    if args.model_name in ["JODIE", "DyRep", "TGN", "DecoLP", "TGAT"]:
-=======
-                    if args.model_name in ["JODIE", "DyRep", "TGN", "DecoLP", "DyGFormer"]:
->>>>>>> b442e698
+                    if args.model_name in ["JODIE", "DyRep", "TGN", "DecoLP", "DyGFormer", "TGAT"]:
                         # Tracking average precision metric wrt number of interaction of nodes
                         # Find out the counts of all nodes which used for prediction
                         pos_interact_counts = torch.cat((model[0].memory_bank.node_interact_counts[batch_src_node_ids], model[0].memory_bank.node_interact_counts[batch_dst_node_ids]), dim = 0)
@@ -648,19 +640,11 @@
                         f"Epoch: {epoch + 1}, train for the {batch_idx + 1}-th batch, train loss: {loss.item()}"
                     )
 
-<<<<<<< HEAD
-                    if args.model_name in ["JODIE", "DyRep", "TGN", "DecoLP", "TGAT"]:
+                    if args.model_name in ["JODIE", "DyRep", "TGN", "DecoLP", "TGAT", "DyGFormer"]:
                         # detach the memories and raw messages of nodes in the memory bank after each batch, so we don't back propagate to the start of time
                         model[0].memory_bank.detach_memory_bank()
                 
-                if args.model_name in ["JODIE", "DyRep", "TGN", "DecoLP", "TGAT"]:
-=======
-                    if args.model_name in ["JODIE", "DyRep", "TGN", "DecoLP", "DyGFormer"]:
-                        # detach the memories and raw messages of nodes in the memory bank after each batch, so we don't back propagate to the start of time
-                        model[0].memory_bank.detach_memory_bank()
-                
-                if args.model_name in ["JODIE", "DyRep", "TGN", "DecoLP", "DyGFormer"]:
->>>>>>> b442e698
+                if args.model_name in ["JODIE", "DyRep", "TGN", "DecoLP", "TGAT", "DyGFormer"]:
                     # backup memory bank after training so it can be used for new validation nodes
                     train_backup_memory_bank = model[0].memory_bank.backup_memory_bank()
 
@@ -677,11 +661,7 @@
                     num_nodes=max_deg
                 )
 
-<<<<<<< HEAD
-                if args.model_name in ["JODIE", "DyRep", "TGN", "DecoLP", "TGAT"]:
-=======
-                if args.model_name in ["JODIE", "DyRep", "TGN", "DecoLP", "DyGFormer"]:
->>>>>>> b442e698
+                if args.model_name in ["JODIE", "DyRep", "TGN", "DecoLP", "TGAT", "DyGFormer"]:
                     # backup memory bank after validating so it can be used for testing nodes (since test edges are strictly later in time than validation edges)
                     val_backup_memory_bank = model[0].memory_bank.backup_memory_bank()
 
@@ -701,7 +681,6 @@
                     num_nodes=max_deg
                 )
                 
-<<<<<<< HEAD
                 if args.model_name in ["JODIE", "DyRep", "TGN", "DecoLP", "TGAT"]:
                     # train_histogram = get_wandb_histogram([pos_corr, neg_corr, pos_total, neg_total])
                     # wandb_log_dict[f'train_acc_hist'] = wandb.Histogram(np_histogram=train_histogram)
@@ -711,18 +690,7 @@
                     # wandb_log_dict[f'new node val_acc_hist'] = wandb.Histogram(np_histogram=new_node_val_histogram)
                     pass
                 
-                if args.model_name in ["JODIE", "DyRep", "TGN", "DecoLP", "TGAT"]:
-=======
-                if args.model_name in ["JODIE", "DyRep", "TGN", "DecoLP", "DyGFormer"]:
-                    train_histogram = get_wandb_histogram([pos_corr, neg_corr, pos_total, neg_total])
-                    wandb_log_dict[f'train_acc_hist'] = wandb.Histogram(np_histogram=train_histogram)
-                    val_histogram = get_wandb_histogram(val_hist)
-                    wandb_log_dict[f'val_acc_hist'] = wandb.Histogram(np_histogram=val_histogram)
-                    new_node_val_histogram = get_wandb_histogram(new_node_val_hist)
-                    wandb_log_dict[f'new node val_acc_hist'] = wandb.Histogram(np_histogram=new_node_val_histogram)
-                
-                if args.model_name in ["JODIE", "DyRep", "TGN", "DecoLP", "DyGFormer"]:
->>>>>>> b442e698
+                if args.model_name in ["JODIE", "DyRep", "TGN", "DecoLP", "TGAT", "DyGFormer"]:
                     # reload validation memory bank for testing nodes or saving models
                     # note that since model treats memory as parameters, we need to reload the memory to val_backup_memory_bank for saving models
                     model[0].memory_bank.reload_memory_bank(val_backup_memory_bank)
@@ -776,11 +744,7 @@
                     )
                     # max_deg = max(torch.max(test_hist[2].nonzero()), torch.max(test_hist[2].nonzero())) + 100
 
-<<<<<<< HEAD
-                    if args.model_name in ["JODIE", "DyRep", "TGN", "DecoLP", "TGAT"]:
-=======
-                    if args.model_name in ["JODIE", "DyRep", "TGN", "DecoLP", "DyGFormer"]:
->>>>>>> b442e698
+                    if args.model_name in ["JODIE", "DyRep", "TGN", "DecoLP", "TGAT", "DyGFormer"]:
                         # reload validation memory bank for new testing nodes
                         model[0].memory_bank.reload_memory_bank(val_backup_memory_bank)
 
@@ -806,11 +770,7 @@
                     # new_node_test_histogram = get_wandb_histogram(new_node_test_hist)
                     # wandb_log_dict[f'new node test_acc_hist'] = wandb.Histogram(np_histogram=new_node_test_histogram)
 
-<<<<<<< HEAD
-                    if args.model_name in ["JODIE", "DyRep", "TGN", "DecoLP", "TGAT"]:
-=======
-                    if args.model_name in ["JODIE", "DyRep", "TGN", "DecoLP", "DyGFormer"]:
->>>>>>> b442e698
+                    if args.model_name in ["JODIE", "DyRep", "TGN", "DecoLP", "TGAT", "DyGFormer"]:
                         # reload validation memory bank for testing nodes or saving models
                         # note that since model treats memory as parameters, we need to reload the memory to val_backup_memory_bank for saving models
                         model[0].memory_bank.reload_memory_bank(val_backup_memory_bank)
@@ -863,11 +823,7 @@
             logger.info(f"get final performance on dataset {args.dataset_name}...")
 
             # the saved best model of memory-based models cannot perform validation since the stored memory has been updated by validation data
-<<<<<<< HEAD
-            if args.model_name not in ["JODIE", "DyRep", "TGN", "DecoLP", "TGAT"]:
-=======
-            if args.model_name not in ["JODIE", "DyRep", "TGN", "DecoLP", "DyGFormer"]:
->>>>>>> b442e698
+            if args.model_name not in ["JODIE", "DyRep", "TGN", "DecoLP", "TGAT", "DyGFormer"]:
                 val_losses, val_metrics, val_hist,  = evaluate_model_link_prediction(
                     model_name=args.model_name,
                     model=model,
@@ -894,11 +850,7 @@
                     num_nodes=max_deg
                 )
 
-<<<<<<< HEAD
-            if args.model_name in ["JODIE", "DyRep", "TGN", "DecoLP", "TGAT"]:
-=======
-            if args.model_name in ["JODIE", "DyRep", "TGN", "DecoLP", "DyGFormer"]:
->>>>>>> b442e698
+            if args.model_name in ["JODIE", "DyRep", "TGN", "DecoLP", "TGAT", "DyGFormer"]:
                 # the memory in the best model has seen the validation edges, we need to backup the memory for new testing nodes
                 val_backup_memory_bank = model[0].memory_bank.backup_memory_bank()
 
@@ -915,11 +867,7 @@
                 num_nodes=max_deg
             )
 
-<<<<<<< HEAD
-            if args.model_name in ["JODIE", "DyRep", "TGN", "DecoLP", "TGAT"]:
-=======
-            if args.model_name in ["JODIE", "DyRep", "TGN", "DecoLP", "DyGFormer"]:
->>>>>>> b442e698
+            if args.model_name in ["JODIE", "DyRep", "TGN", "DecoLP", "TGAT", "DyGFormer"]:
                 # reload validation memory bank for new testing nodes
                 model[0].memory_bank.reload_memory_bank(val_backup_memory_bank)
 
@@ -943,11 +891,7 @@
                 new_node_test_metric_dict,
             ) = ({}, {}, {}, {})
 
-<<<<<<< HEAD
-            if args.model_name not in ["JODIE", "DyRep", "TGN", "DecoLP", "TGAT"]:
-=======
-            if args.model_name not in ["JODIE", "DyRep", "TGN", "DecoLP", "DyGFormer"]:
->>>>>>> b442e698
+            if args.model_name not in ["JODIE", "DyRep", "TGN", "DecoLP", "TGAT", "DyGFormer"]:
                 logger.info(f"validate loss: {np.nanmean(val_losses):.4f}")
                 for metric_name in val_metrics[0].keys():
                     average_val_metric = np.nanmean(
@@ -993,11 +937,7 @@
             single_run_time = time.time() - run_start_time
             logger.info(f"Run {run + 1} cost {single_run_time:.2f} seconds.")
 
-<<<<<<< HEAD
-            if args.model_name not in ["JODIE", "DyRep", "TGN", "DecoLP", "TGAT"]:
-=======
-            if args.model_name not in ["JODIE", "DyRep", "TGN", "DecoLP", "DyGFormer"]:
->>>>>>> b442e698
+            if args.model_name not in ["JODIE", "DyRep", "TGN", "DecoLP", "TGAT", "DyGFormer"]:
                 val_metric_all_runs.append(val_metric_dict)
                 new_node_val_metric_all_runs.append(new_node_val_metric_dict)
             test_metric_all_runs.append(test_metric_dict)
@@ -1009,11 +949,7 @@
                 logger.removeHandler(ch)
 
             # save model result
-<<<<<<< HEAD
-            if args.model_name not in ["JODIE", "DyRep", "TGN", "DecoLP", "TGAT"]:
-=======
-            if args.model_name not in ["JODIE", "DyRep", "TGN", "DecoLP", "DyGFormer"]:
->>>>>>> b442e698
+            if args.model_name not in ["JODIE", "DyRep", "TGN", "DecoLP", "TGAT", "DyGFormer"]:
                 result_json = {
                     "validate metrics": {
                         metric_name: f"{val_metric_dict[metric_name]:.4f}"
@@ -1081,11 +1017,7 @@
     # store the average metrics at the log of the last run
     logger.info(f"metrics over {args.num_runs} runs:")
 
-<<<<<<< HEAD
-    if args.model_name not in ["JODIE", "DyRep", "TGN", "DecoLP", "TGAT"]:
-=======
-    if args.model_name not in ["JODIE", "DyRep", "TGN", "DecoLP", "DyGFormer"]:
->>>>>>> b442e698
+    if args.model_name not in ["JODIE", "DyRep", "TGN", "DecoLP", "TGAT", "DyGFormer"]:
         for metric_name in val_metric_all_runs[0].keys():
             logger.info(
                 f"validate {metric_name}, {[val_metric_single_run[metric_name] for val_metric_single_run in val_metric_all_runs]}"
